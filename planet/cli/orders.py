--- conflicted
+++ resolved
@@ -15,11 +15,8 @@
 from contextlib import asynccontextmanager
 import json
 import logging
-<<<<<<< HEAD
-=======
 from pathlib import Path
 
->>>>>>> 1d5066bc
 import click
 
 import planet
