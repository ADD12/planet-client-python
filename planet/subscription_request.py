--- conflicted
+++ resolved
@@ -386,13 +386,8 @@
     return _tool('bandmath', parameters)
 
 
-<<<<<<< HEAD
 def clip_tool(aoi: Mapping) -> dict:
-    '''Specify a subscriptions API clip tool.
-=======
-def clip_tool(aoi: dict) -> dict:
     """Specify a subscriptions API clip tool.
->>>>>>> a3b27c15
 
     Imagery and udm files will be clipped to your area of interest. nodata
     pixels will be preserved. Xml file attributes “filename”, “numRows”,
