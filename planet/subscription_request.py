# Copyright 2023 Planet Labs PBC.
#
# Licensed under the Apache License, Version 2.0 (the "License"); you may not
# use this file except in compliance with the License. You may obtain a copy of
# the License at
#
#      http://www.apache.org/licenses/LICENSE-2.0
#
# Unless required by applicable law or agreed to in writing, software
# distributed under the License is distributed on an "AS IS" BASIS, WITHOUT
# WARRANTIES OR CONDITIONS OF ANY KIND, either express or implied. See the
# License for the specific language governing permissions and limitations under
# the License.
"""Functionality for preparing subscription requests."""
from datetime import datetime
from typing import Any, Dict, Optional, List, Literal, Mapping, Sequence

from . import geojson, specs
from .exceptions import ClientError

NOTIFICATIONS_TOPICS = ('delivery.success',
                        'delivery.match',
                        'delivery.failed',
                        'status.backfill.completed',
                        'status.completed',
                        'status.cancelled',
                        'status.pending',
                        'status.all',
                        'status.suspended',
                        'status.failed')

REPROJECT_KERNEL = ('near',
                    'bilinear',
                    'cubic',
                    'cubicspline',
                    'lanczos',
                    'average',
                    'mode',
                    'min',
                    'max',
                    'med',
                    'q1',
                    'q3')
REPROJECT_KERNEL_DEFAULT = 'near'


def build_request(name: str,
                  source: Mapping,
                  delivery: Mapping,
                  notifications: Optional[Mapping] = None,
                  tools: Optional[List[Mapping]] = None,
                  clip_to_source: Optional[bool] = False) -> dict:
    """Construct a Subscriptions API request.

    The return value can be passed to
    [planet.clients.subscriptions.SubscriptionsClient.create_subscription][].

    Parameters:
        name: Name of the subscription.
        source: A source for the subscription, i.e. catalog.
        delivery: A delivery mechanism e.g. GCS, AWS, Azure, or OCS.
        notifications: Specify notifications via email/webhook.
        tools: Tools to apply to the products. The order of operation
            is determined by the service.
        clip_to_source: whether to clip to the source geometry or not
            (the default). If True a clip configuration will be added to
            the list of requested tools unless an existing clip tool
            exists.  NOTE: Not all data layers support clipping, please
            consult the Product reference before using this option.
            NOTE: the next version of the Subscription API will remove
            the clip tool option and always clip to the source geometry.
            Thus this is a preview of the next API version's default
            behavior.

    Returns:
        dict: a representation of a Subscriptions API request for
            a new subscription.

    Raises:
        ClientError: when a valid Subscriptions API request can't be
            constructed.

    Examples:
    ```python
    >>> from datetime import datetime
    >>> from planet.subscription_request import (
    ...     build_request, catalog_source, amazon_s3)
    ...
    ... geom = {
    ...     "coordinates": [[[139.5648193359375,35.42374884923695],
    ...                     [140.1031494140625,35.42374884923695],
    ...                     [140.1031494140625,35.77102915686019],
    ...                     [139.5648193359375,35.77102915686019],
    ...                     [139.5648193359375,35.42374884923695]]],
    ...     "type": "Polygon"
    ... }
    >>> source = catalog_source(
    ...     ["PSScene"], ["ortho_analytic_4b"], geom, datetime(2021,3,1))

    >>> delivery = amazon_s3(
    ...     ACCESS_KEY_ID, SECRET_ACCESS_KEY, "test", "us-east-1")
    ...
    >>> subscription_request = build_request(
    ...     'test_subscription', source=source, delivery=delivery)
    ...

    ```
    """
    # Because source and delivery are Mappings we must make copies for
    # the function's return value. dict() shallow copies a Mapping
    # and returns a new dict.
    details = {
        "name": name, "source": dict(source), "delivery": dict(delivery)
    }

    if notifications:
        details['notifications'] = dict(notifications)

    if tools:
        tool_list = [dict(tool) for tool in tools]

        # If clip_to_source is True a clip configuration will be added
        # to the list of requested tools unless an existing clip tool
        # exists. In that case an exception is raised. NOTE: the next
        # version of the Subscription API will remove the clip tool
        # option and always clip to the source geometry. Thus this is a
        # preview of the next API version's default behavior.
        if clip_to_source:
            if any(tool.get('type', None) == 'clip' for tool in tool_list):
                raise ClientError(
                    "clip_to_source option conflicts with a configured clip tool."
                )
            else:
                tool_list.append({
                    'type': 'clip',
                    'parameters': {
                        'aoi': source['parameters']['geometry']
                    }
                })

        details['tools'] = tool_list

    return details


def catalog_source(
    item_types: List[str],
    asset_types: List[str],
    geometry: Mapping,
    start_time: datetime,
    filter: Optional[Mapping] = None,
    end_time: Optional[datetime] = None,
    rrule: Optional[str] = None,
    publishing_stages: Optional[Sequence[Literal["preview",
                                                 "standard",
                                                 "finalized"]]] = None,
    time_range_type: Optional[Literal["acquired", "published"]] = None,
) -> dict:
    """Construct a Catalog subscription source.

    The return value can be passed to
    [planet.subscription_request.build_request][].

    Parameters:
        item_types: The class of spacecraft and processing level of the
            subscription's matching items, e.g. PSScene.
        asset_types: The data products which will be delivered for all
            subscription matching items. An item will only match and
            deliver if all specified asset types are published for that
            item.
        geometry: The area of interest of the subscription that will be
            used to determine matches.
        start_time: The start time of the subscription. This time can be
            in the past or future.
        filter: The filter criteria based on item-level metadata.
        end_time: The end time of the subscription. This time can be in
            the past or future, and must be after the start_time.
        rrule: The recurrence rule, given in iCalendar RFC 5545 format.
            Only monthly recurrences are supported at this time.
        publishing_stages: A sequence of one or more of the values
            "preview", "standard", or "finalized".

    Returns:
        dict: a representation of a subscription source.

    Raises:
        ClientError: if a source can not be
            configured.

    Examples:
        ```pycon
        >>> source = catalog_source(
        ...     ["PSScene"],
        ...     ["ortho_analytic_4b"],
        ...     geometry={
        ...         "type": "Polygon",
        ...         "coordinates": [[[37.791595458984375, 14.84923123791421],
        ...                         [37.90214538574219, 14.84923123791421],
        ...                         [37.90214538574219, 14.945448293647944],
        ...                         [37.791595458984375, 14.945448293647944],
        ...                         [37.791595458984375, 14.84923123791421]]]
        ...     },
        ...     start_time=datetime(2021, 3, 1),
        ...     publishing_stages=["standard"],
        ...     time_range_type="acquired",
        ... )
        >>> request = build_request(
        ...     "Standard PSScene Ortho Analytic",
        ...     source=source,
        ...     delivery={})
        ```

    """
    if len(item_types) > 1:
        raise ClientError(
            "Subscription can only be successfully created if one item type",
            "is specified.")
    try:
        asset_types = [
            specs.validate_asset_type(item, asset) for asset in asset_types
            for item in item_types
        ]
    except specs.SpecificationException as exception:
        raise ClientError(exception)

    parameters = {
        "item_types": item_types,
        "asset_types": asset_types,
        "geometry": geojson.as_geom(dict(geometry)),
    }

    try:
        parameters['start_time'] = _datetime_to_rfc3339(start_time)
    except AttributeError:
        raise ClientError('Could not convert start_time to an iso string')

    if filter:
        parameters['filter'] = dict(filter)

    if end_time:
        try:
            parameters['end_time'] = _datetime_to_rfc3339(end_time)
        except AttributeError:
            raise ClientError('Could not convert end_time to an iso string')

    if rrule:
        parameters['rrule'] = rrule

    if publishing_stages:
        parameters['publishing_stages'] = list(set(publishing_stages))

    if time_range_type:
        parameters['time_range_type'] = time_range_type

    return {"type": "catalog", "parameters": parameters}


def planetary_variable_source(
    var_type: Literal["biomass_proxy",
                      "land_surface_temperature",
                      "soil_water_content",
                      "vegetation_optical_depth"],
    var_id: str,
    geometry: Mapping,
    start_time: datetime,
    end_time: Optional[datetime] = None,
) -> dict:
    """Construct a Planetary Variable subscription source.

    Planetary Variables come in 4 types and are further subdivided
    within these types. See [Subscribing to Planetary
    Variables](https://developers.planet.com/docs/subscriptions/pvs-subs/#planetary-variables-types-and-ids)
    for details.

    The return value can be passed to
    [planet.subscription_request.build_request][].

    Note: this function does not validate variable types and ids.

    Parameters:
        var_type: one of "biomass_proxy", "land_surface_temperature",
            "soil_water_content", or "vegetation_optical_depth".
        var_id: a value such as "SWC-AMSR2-C_V1.0_100" for soil water
            content derived from AMSR2 C band.
        geometry: The area of interest of the subscription that will be
            used to determine matches.
        start_time: The start time of the subscription. This time can be
            in the past or future.
        end_time: The end time of the subscription. This time can be in
            the past or future, and must be after the start_time.

    Returns:
        dict: a representation of a subscription source.

    Raises:
        ClientError: if a source can not be
            configured.

    Examples:
<<<<<<< HEAD
        ```pycon
        >>> source = planetary_variables_source(
=======
        ```python
        >>> source = planetary_variable_source(
>>>>>>> 30cb1c0a
        ...     "soil_water_content",
        ...     "SWC-AMSR2-C_V1.0_100",
        ...     geometry={
        ...         "type": "Polygon",
        ...         "coordinates": [[[37.791595458984375, 14.84923123791421],
        ...                         [37.90214538574219, 14.84923123791421],
        ...                         [37.90214538574219, 14.945448293647944],
        ...                         [37.791595458984375, 14.945448293647944],
        ...                         [37.791595458984375, 14.84923123791421]]]
        ...     },
        ...     start_time=datetime(2021, 3, 1)
        ... )
        >>> request = build_request(
        ...     "Soil Water Content",
        ...     source=source,
        ...     delivery={})
        ```
    """
    # TODO: validation of variable types and ids.

    parameters = {
        "id": var_id,
        "geometry": geojson.as_geom(dict(geometry)),
    }

    try:
        parameters['start_time'] = _datetime_to_rfc3339(start_time)
    except AttributeError:
        raise ClientError('Could not convert start_time to an iso string')

    if end_time:
        try:
            parameters['end_time'] = _datetime_to_rfc3339(end_time)
        except AttributeError:
            raise ClientError('Could not convert end_time to an iso string')

    return {"type": var_type, "parameters": parameters}


def _datetime_to_rfc3339(value: datetime) -> str:
    """Converts the datetime to an RFC3339 string"""
    iso = value.isoformat()
    if not value.utcoffset():
        # rfc3339 needs a Z if there is no timezone offset
        iso += 'Z'
    return iso


def _delivery(type: str, parameters: dict) -> dict:
    return {"type": type, "parameters": parameters}


def amazon_s3(aws_access_key_id: str,
              aws_secret_access_key: str,
              bucket: str,
              aws_region: str) -> dict:
    """Delivery to Amazon S3.

    Parameters:
        aws_access_key_id: S3 account access key.
        aws_secret_access_key: S3 account secret key.
        bucket: The name of the bucket that will receive the order output.
        aws_region: The region where the bucket lives in AWS.
    """
    parameters = {
        'aws_access_key_id': aws_access_key_id,
        'aws_secret_access_key': aws_secret_access_key,
        'bucket': bucket,
        'aws_region': aws_region,
    }

    return _delivery('amazon_s3', parameters)


def azure_blob_storage(account: str,
                       container: str,
                       sas_token: str,
                       storage_endpoint_suffix: Optional[str] = None) -> dict:
    """Delivery to Azure Blob Storage.

    Parameters:
        account: Azure account.
        container: ABS container name.
        sas_token: Shared-Access Signature token. Token should be specified
            without a leading '?'.
        storage_endpoint_suffix: Deliver order to a sovereign cloud. The
            default is "core.windows.net".
    """
    parameters = {
        'account': account,
        'container': container,
        'sas_token': sas_token,
    }

    if storage_endpoint_suffix:
        parameters['storage_endpoint_suffix'] = storage_endpoint_suffix

    return _delivery('azure_blob_storage', parameters)


def google_cloud_storage(credentials: str, bucket: str) -> dict:
    """Delivery to Google Cloud Storage.

    Parameters:
        credentials: JSON-string of service account for bucket.
        bucket: GCS bucket name.
    """
    parameters = {
        'bucket': bucket,
        'credentials': credentials,
    }

    return _delivery('google_cloud_storage', parameters)


def oracle_cloud_storage(customer_access_key_id: str,
                         customer_secret_key: str,
                         bucket: str,
                         region: str,
                         namespace: str) -> dict:
    """Delivery to Oracle Cloud Storage.

    Parameters:
        customer_access_key_id: Customer Secret Key credentials.
        customer_secret_key: Customer Secret Key credentials.
        bucket: The name of the bucket that will receive the order output.
        region: The region where the bucket lives in Oracle.
        namespace: Object Storage namespace name.
    """
    parameters = {
        'customer_access_key_id': customer_access_key_id,
        'customer_secret_key': customer_secret_key,
        'bucket': bucket,
        'region': region,
        'namespace': namespace
    }

    return _delivery('oracle_cloud_storage', parameters)


def notifications(url: str, topics: List[str]) -> dict:
    """Specify a subscriptions API notification.

    Webhook notifications proactively notify you when a subscription matches
    and delivers an item so you have confidence that you have all the expected
    imagery.

    Parameters:
        url: location of webhook/callback where you expect to receive updates.
        topics: Event types that you can choose to be notified about.
    """
    for i, t in enumerate(topics):
        try:
            topics[i] = specs.get_match(t, NOTIFICATIONS_TOPICS, 'topic')
        except specs.SpecificationException as e:
            raise ClientError(e)

    return {"webhook": {"url": url, "topics": topics}}


def _tool(type: str, parameters: dict) -> dict:
    return {"type": type, "parameters": parameters}


def band_math_tool(b1: str,
                   b2: Optional[str] = None,
                   b3: Optional[str] = None,
                   b4: Optional[str] = None,
                   b5: Optional[str] = None,
                   b6: Optional[str] = None,
                   b7: Optional[str] = None,
                   b8: Optional[str] = None,
                   b9: Optional[str] = None,
                   b10: Optional[str] = None,
                   b11: Optional[str] = None,
                   b12: Optional[str] = None,
                   b13: Optional[str] = None,
                   b14: Optional[str] = None,
                   b15: Optional[str] = None,
                   pixel_type: str = specs.BAND_MATH_PIXEL_TYPE_DEFAULT):
    """Specify a subscriptions API band math tool.

    The parameters of the bandmath tool define how each output band in the
    derivative product should be produced, referencing the product inputs’
    original bands. Band math expressions may not reference neighboring pixels,
    as non-local operations are not supported. The tool can calculate up to 15
    bands for an item. Input band parameters may not be skipped. For example,
    if the b4 parameter is provided, then b1, b2, and b3 parameters are also
    required.

    For each band expression, the bandmath tool supports normal arithmetic
    operations and simple math operators offered in the Python numpy package.
    (For a list of supported mathematical functions, see
    [Bandmath supported numpy math routines](https://developers.planet.com/apis/orders/bandmath-numpy-routines/)).

    One bandmath imagery output file is produced for each product bundle, with
    output bands derived from the band math expressions. nodata pixels are
    processed with the band math equation. These files have “_bandmath”
    appended to their file names.

    The tool passes through UDM, RPC, and XML files, and does not update values
    in these files.

    Parameters:
        b1-b15: An expression defining how the output band should be computed.
        pixel_type: A value indicating what the output pixel type should be.

    Raises:
        planet.exceptions.ClientError: If pixel_type is not valid.
    """  # noqa
    try:
        pixel_type = specs.get_match(pixel_type,
                                     specs.BAND_MATH_PIXEL_TYPE,
                                     'pixel_type')
    except specs.SpecificationException as e:
        raise ClientError(e)

    # e.g. {"b1": "b1", "b2":"arctan(b1)"} if b1 and b2 are specified
    parameters = dict((k, v) for k, v in locals().items() if v)
    return _tool('bandmath', parameters)


def clip_tool(aoi: Mapping) -> dict:
    """Specify a subscriptions API clip tool.

    Imagery and udm files will be clipped to your area of interest. nodata
    pixels will be preserved. Xml file attributes “filename”, “numRows”,
    “numColumns” and “footprint” will be updated based on the clip results.

    The clipped output files will have “_clip” appended to their file names. If
    the clip aoi is so large that full scenes may be delivered without any
    clipping, those files will not have “_clip” appended to their file name.

    Parameters:
        aoi: GeoJSON polygon or multipolygon defining the clip area, with up to
            500 vertices. The minimum geographic area of any polygon or
            internal ring is one square meter.

    Raises:
        planet.exceptions.ClientError: If aoi is not a valid polygon or
            multipolygon.
    """
    valid_types = ['Polygon', 'MultiPolygon']

    geom = geojson.as_geom(dict(aoi))
    if geom['type'].lower() not in [v.lower() for v in valid_types]:
        raise ClientError(
            f'Invalid geometry type: {geom["type"]} is not in {valid_types}.')

    return _tool('clip', {'aoi': geom})


def file_format_tool(file_format: str) -> dict:
    """Specify a subscriptions API file format tool.

    Parameters:
        file_format: The format of the tool output. Either "COG" or "PL_NITF".

    Raises:
        planet.exceptions.ClientError: If file_format is not valid.
    """
    try:
        file_format = specs.validate_file_format(file_format)
    except specs.SpecificationException as e:
        raise ClientError(e)

    return _tool('file_format', {'format': file_format})


def harmonize_tool(target_sensor: str) -> dict:
    """Specify a subscriptions API harmonize tool.

    Each sensor value transforms items captured by a defined set of instrument
    IDs. Items which have not been captured by that defined set of instrument
    IDs are unaffected by (passed through) the harmonization operation.

    Parameters:
        target_sensor: A value indicating to what sensor the input asset types
            should be calibrated.

    Raises:
        planet.exceptions.ClientError: If target_sensor is not valid.
    """
    try:
        target_sensor = specs.get_match(target_sensor,
                                        specs.HARMONIZE_TOOL_TARGET_SENSORS,
                                        'target_sensor')
    except specs.SpecificationException as e:
        raise ClientError(e)

    return _tool('harmonize', {'target_sensor': target_sensor})


def reproject_tool(projection: str,
                   resolution: Optional[float] = None,
                   kernel: str = REPROJECT_KERNEL_DEFAULT) -> dict:
    """Specify a subscriptions API reproject tool.

    Parameters:
        projection: A coordinate system in the form EPSG:n (for example,
            EPSG:4326 for WGS84, EPSG:32611 for UTM 11 North (WGS84), or
            EPSG:3857 for Web Mercator). Well known text CRS values are also
            supported (for example, WGS84).
        resolution: The pixel width and height in the output file. If not
            provided, the default is the resolution of the input item. This
            value is in meters unless the coordinate system is geographic (such
            as EPSG:4326), in which case, it is pixel size in decimal degrees.
        kernel: The resampling kernel used. UDM files always use "near".

    Raises:
        planet.exceptions.ClientError: If kernel is not valid.
    """
    try:
        kernel = specs.get_match(kernel, REPROJECT_KERNEL, 'kernel')
    except specs.SpecificationException as e:
        raise ClientError(e)

    parameters: Dict[str, Any] = {"projection": projection, "kernel": kernel}
    if resolution is not None:
        parameters['resolution'] = resolution

    return _tool('reproject', parameters)


def toar_tool(scale_factor: int = 10000) -> dict:
    """Specify a subscriptions API reproject tool.

    The toar tool supports the analytic asset type for PSScene, PSOrthoTile,
    and REOrthoTile item types. In addition to the analytic asset, the
    corresponding XML metadata asset type is required.

    Parameters:
        scale_factor: Scale factor applied to convert 0.0 to 1.0 reflectance
            floating point values to a value that fits in 16bit integer pixels.
            The API default is 10000. Values over 65535 could result in high
            reflectances not fitting in 16bit integers.
    """
    return _tool('toar', {'scale_factor': scale_factor})<|MERGE_RESOLUTION|>--- conflicted
+++ resolved
@@ -297,13 +297,8 @@
             configured.
 
     Examples:
-<<<<<<< HEAD
-        ```pycon
-        >>> source = planetary_variables_source(
-=======
         ```python
         >>> source = planetary_variable_source(
->>>>>>> 30cb1c0a
         ...     "soil_water_content",
         ...     "SWC-AMSR2-C_V1.0_100",
         ...     geometry={
