# Copyright 2015 Planet Labs, Inc.
#
# Licensed under the Apache License, Version 2.0 (the "License");
# you may not use this file except in compliance with the License.
# You may obtain a copy of the License at
#
#    http://www.apache.org/licenses/LICENSE-2.0
#
# Unless required by applicable law or agreed to in writing, software
# distributed under the License is distributed on an "AS IS" BASIS,
# WITHOUT WARRANTIES OR CONDITIONS OF ANY KIND, either express or implied.
# See the License for the specific language governing permissions and
# limitations under the License.

import json
import logging

import click

import planet
from planet import api
from os import path
import sys


client = api.Client()


pretty = click.option('-pp', '--pretty', default=False, is_flag=True)
scene_type = click.option('-s', '--scene-type', default='ortho')
dest_dir = click.option('-d', '--dest', help='Destination directory',
                        type=click.Path(file_okay=False, resolve_path=True))


def configure_logging(verbosity):
    '''configure logging via verbosity level of between 0 and 2 corresponding
    to log levels warning, info and debug respectfully.'''
    log_level = max(logging.DEBUG, logging.WARNING - logging.DEBUG*verbosity)
    logging.basicConfig(stream=sys.stderr, level=log_level)


def click_exception(ex):
    if type(ex) is api.APIException:
        raise click.ClickException('Unexpected response: %s' % str(ex))
    msg = "%s: %s" % (type(ex).__name__, str(ex))
    raise click.ClickException(msg)


def call_and_wrap(func, *args, **kw):
    '''call the provided function and wrap any API exception with a click
    exception. this means no stack trace is visible to the user but instead
    a (hopefully) nice message is provided.
    note: could be a decorator but didn't play well with click
    '''
    try:
        return func(*args, **kw)
    except api.APIException as ex:
        click_exception(ex)


def check_futures(futures):
    for f in futures:
        try:
            f.result()
        except api.InvalidAPIKey as invalid:
            click_exception(invalid)
        except api.APIException as other:
            click.echo('WARNING %s' % other.message)


@click.group()
@click.option('-w', '--workers', default=4, help='The number of concurrent downloads when requesting multiple scenes.')
@click.option('-v', '--verbose', count=True)
@click.option('-k', '--api-key',
              help='Valid API key - or via env variable %s' % api.ENV_KEY)
@click.option('-u', '--base-url', help='Optional for testing')
@click.version_option(version=planet.__version__, message='%(version)s')
def cli(verbose, api_key, base_url, workers):
    '''Planet API Client'''

    configure_logging(verbose)

    if api_key:
        client.api_key = api_key
    if base_url:
        client.base_url = base_url
    client._workers = workers


<<<<<<< HEAD
=======
@cli.command('help')
@click.argument("command", default="")
@click.pass_context
def help(context, command):
    if command:
        cmd = cli.commands.get(command, None)
        if cmd:
            click.echo(cmd.get_help())
        else:
            raise click.ClickException('no command: %s' % command)
    else:
        click.echo(cli.get_help(context))


>>>>>>> b12cd127
@cli.command('list-scene-types')
def list_scene_types():
    '''List all scene types.'''
    click.echo(call_and_wrap(client.list_scene_types).get_raw())


@pretty
@scene_type
@cli.command('search')
@click.argument("aoi", default="-", required=False)
@click.option('--count', type=click.INT, required=False, help="Set the number of returned scenes.")
@click.option("--where", nargs=3, multiple=True, help="Provide additional search criteria. See https://www.planet.com/docs/v0/scenes/#metadata for search metadata fields.")
def get_scenes_list(scene_type, pretty, aoi, count, where):
    '''Get a list of scenes'''

    if aoi == "-":
        src = click.open_file('-')
        if not src.isatty():
            lines = src.readlines()
            aoi = ''.join([line.strip() for line in lines])
        else:
            aoi = None
<<<<<<< HEAD
    
=======

>>>>>>> b12cd127
    if where:
        conditions = {
            "%s.%s" % condition[0:2]: condition[2]
            for condition in where
        }
    else:
        conditions = {}
<<<<<<< HEAD
    
=======

>>>>>>> b12cd127
    res = call_and_wrap(client.get_scenes_list, scene_type=scene_type,
                        intersects=aoi, count=count, **conditions).get_raw()
    if pretty:
        res = json.dumps(json.loads(res), indent=2)
    click.echo(res)


@pretty
@scene_type
@click.argument('scene_id', nargs=1)
@cli.command('metadata')
def metadata(scene_id, scene_type, pretty):
    '''Get scene metadata'''
<<<<<<< HEAD
    
    res = call_and_wrap(client.get_scene_metadata, scene_id, scene_type).get_raw()
    
    if pretty:
        res = json.dumps(json.loads(res), indent=2)
    
=======

    res = call_and_wrap(client.get_scene_metadata, scene_id, scene_type).get_raw()

    if pretty:
        res = json.dumps(json.loads(res), indent=2)

>>>>>>> b12cd127
    click.echo(res)


@scene_type
@dest_dir
@click.argument('scene_ids', nargs=-1)
@click.option('--product',
              type=click.Choice(
                  ["band_%d" % i for i in range(1, 12)] +
                  ['visual', 'analytic', 'qa']
              ), default='visual')
@cli.command('download')
@click.pass_context
def fetch_scene_geotiff(ctx, scene_ids, scene_type, product, dest):
    '''Fetch full scene image(s)'''

    if len(scene_ids) == 0:
        src = click.open_file('-')
        if not src.isatty():
            scene_ids = map(lambda s: s.strip(), src.readlines())
        else:
            click.echo(ctx.get_usage())

    futures = client.fetch_scene_geotiffs(scene_ids, scene_type, product,
                                          api.write_to_file(dest))
    check_futures(futures)


@scene_type
@dest_dir
@click.argument("scene-ids", nargs=-1)
@click.option('--size', type=click.Choice(['sm', 'md', 'lg']), default='md')
@click.option('--format', 'fmt', type=click.Choice(['png', 'jpg', 'jpeg']),
              default='png')
@cli.command('thumbnails')
def fetch_scene_thumbnails(scene_ids, scene_type, size, fmt, dest):
    '''Fetch scene thumbnail(s)'''

    if len(scene_ids) == 0:
        src = click.open_file('-')
        if not src.isatty():
            scene_ids = map(lambda s: s.strip(), src.readlines())

    futures = client.fetch_scene_thumbnails(scene_ids, scene_type, size, fmt,
                                            api.write_to_file(dest))
<<<<<<< HEAD
    check_futures(futures)
=======
    check_futures(futures)


@scene_type
@click.argument("destination")
@click.option("--limit", default=-1, help='limit scene syncing')
@cli.command('sync')
def sync(destination, scene_type, limit):
    '''Synchronize a directory to a specified AOI'''
    if not path.exists(destination) or not path.isdir(destination):
        raise click.ClickException('destination must exist and be a directory')
    aoi_file = path.join(destination, 'aoi.geojson')
    if not path.exists(aoi_file):
        raise click.ClickException(
            'provide an aoi.geojson file in "%s"' % destination
        )
    aoi = None
    with open(aoi_file) as fp:
        aoi = fp.read()
    sync_file = path.join(destination, 'sync.json')
    if path.exists(sync_file):
        with open(sync_file) as fp:
            sync = json.loads(fp.read())
    else:
        sync = {}
    filters = {}
    if 'latest' in sync:
        filters['acquired.gt'] = sync['latest']
    res = call_and_wrap(client.get_scenes_list, scene_type=scene_type,
                        intersects=aoi, count=100, order_by='acquired asc',
                        **filters)
    click.echo('total scenes to fetch: %s' % res.get()['count'])
    if limit > 0:
        click.echo('limiting to %s' % limit)
    counter = type('counter', (object,),
        {'remaining': res.get()['count'] if limit < 1 else limit})()
    latest = None
    def progress_callback(arg):
        if not isinstance(arg, int):
            counter.remaining -= 1
            click.echo('downloaded %s, remaining %s' %
                       (arg.name, counter.remaining))
    write_callback = api.write_to_file(destination, progress_callback)
    for page in res.iter():
        features = page.get()['features'][:counter.remaining]
        if not features: break
        ids = [f['id'] for f in features]
        futures = client.fetch_scene_thumbnails(
            ids, scene_type, callback=write_callback
        )
        for f in features:
            metadata = path.join(destination, '%s_metadata.json' % f['id'])
            with open(metadata, 'wb') as fp:
                fp.write(json.dumps(f, indent=2))
        check_futures(futures)
        recent = max([
            api.strp_timestamp(f['properties']['acquired']) for f in features]
        )
        latest = max(latest, recent) if latest else recent
        if counter.remaining <= 0:
            break
    if latest:
        sync['latest'] = api.strf_timestamp(latest)
        with open(sync_file, 'wb') as fp:
            fp.write(json.dumps(sync, indent=2))
>>>>>>> b12cd127
<|MERGE_RESOLUTION|>--- conflicted
+++ resolved
@@ -87,8 +87,6 @@
     client._workers = workers
 
 
-<<<<<<< HEAD
-=======
 @cli.command('help')
 @click.argument("command", default="")
 @click.pass_context
@@ -103,7 +101,6 @@
         click.echo(cli.get_help(context))
 
 
->>>>>>> b12cd127
 @cli.command('list-scene-types')
 def list_scene_types():
     '''List all scene types.'''
@@ -126,11 +123,7 @@
             aoi = ''.join([line.strip() for line in lines])
         else:
             aoi = None
-<<<<<<< HEAD
-    
-=======
-
->>>>>>> b12cd127
+
     if where:
         conditions = {
             "%s.%s" % condition[0:2]: condition[2]
@@ -138,11 +131,7 @@
         }
     else:
         conditions = {}
-<<<<<<< HEAD
-    
-=======
-
->>>>>>> b12cd127
+
     res = call_and_wrap(client.get_scenes_list, scene_type=scene_type,
                         intersects=aoi, count=count, **conditions).get_raw()
     if pretty:
@@ -156,21 +145,12 @@
 @cli.command('metadata')
 def metadata(scene_id, scene_type, pretty):
     '''Get scene metadata'''
-<<<<<<< HEAD
-    
+
     res = call_and_wrap(client.get_scene_metadata, scene_id, scene_type).get_raw()
-    
+
     if pretty:
         res = json.dumps(json.loads(res), indent=2)
-    
-=======
-
-    res = call_and_wrap(client.get_scene_metadata, scene_id, scene_type).get_raw()
-
-    if pretty:
-        res = json.dumps(json.loads(res), indent=2)
-
->>>>>>> b12cd127
+
     click.echo(res)
 
 
@@ -216,9 +196,6 @@
 
     futures = client.fetch_scene_thumbnails(scene_ids, scene_type, size, fmt,
                                             api.write_to_file(dest))
-<<<<<<< HEAD
-    check_futures(futures)
-=======
     check_futures(futures)
 
 
@@ -283,5 +260,4 @@
     if latest:
         sync['latest'] = api.strf_timestamp(latest)
         with open(sync_file, 'wb') as fp:
-            fp.write(json.dumps(sync, indent=2))
->>>>>>> b12cd127
+            fp.write(json.dumps(sync, indent=2))