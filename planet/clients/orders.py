--- conflicted
+++ resolved
@@ -330,10 +330,7 @@
         locations = order.locations
         LOGGER.info(
             f'downloading {len(locations)} assets from order {order_id}')
-<<<<<<< HEAD
-
-=======
->>>>>>> a51ed864
+
         filenames = [
             await self.download_asset(location,
                                       directory=directory,
@@ -343,7 +340,6 @@
         ]
         return filenames
 
-<<<<<<< HEAD
     async def wait(self,
                    order_id: str,
                    state: str = None,
@@ -370,20 +366,6 @@
         By default, polling completes when the order reaches a final state.
         If 'state' is given, polling will complete when the specified earlier
         state is reached or passed.
-=======
-    async def poll(self,
-                   order_id: str,
-                   state: str = None,
-                   wait: int = 1,
-                   report=None) -> str:
-        """Poll for order status until order reaches desired state, optionally
-        reporting status.
-
-        By default, the Orders API is polled every 1 second for status updates.
-        The API rate limit for this endpoint is 10 requests per second.
-        If many orders are being polled asynchronously, consider
-        increasing the wait to avoid throttling.
->>>>>>> a51ed864
 
         Example:
             ```python
@@ -409,7 +391,6 @@
                 if the maximum number of attempts is reached before the
                 specified state or a final state is reached.
         """
-<<<<<<< HEAD
         if state and state not in ORDER_STATE_SEQUENCE:
             raise exceptions.ClientError(
                 f'{state} must be one of {ORDER_STATE_SEQUENCE}')
@@ -418,18 +399,6 @@
         # otherwise, loop until num_attempts reaches max_attempts
         num_attempts = 0
         while not max_attempts or num_attempts < max_attempts:
-=======
-        if state:
-            if state not in ORDERS_STATES:
-                raise OrdersClientException(
-                    f'{state} should be one of: {ORDERS_STATES}')
-            states = [state]
-        else:
-            states = ORDERS_STATES_COMPLETE
-
-        completed = False
-        while not completed:
->>>>>>> a51ed864
             t = time.time()
 
             order = await self.get_order(order_id)
@@ -448,7 +417,6 @@
             LOGGER.debug(f'sleeping {sleep_time}s')
             await asyncio.sleep(sleep_time)
 
-<<<<<<< HEAD
             num_attempts += 1
 
         if max_attempts and num_attempts >= max_attempts:
@@ -456,14 +424,6 @@
                 f'Maximum number of attempts ({max_attempts}) reached.')
 
         return current_state
-=======
-            completed = state in states
-            if not completed:
-                sleep_time = max(wait - (time.time() - t), 0)
-                LOGGER.debug(f'sleeping {sleep_time}s')
-                await asyncio.sleep(sleep_time)
-        return state
->>>>>>> a51ed864
 
     async def list_orders(
             self,
@@ -506,15 +466,4 @@
     async def _get_orders(self, url, params=None, limit=None):
         request = self._request(url, 'GET', params=params)
 
-<<<<<<< HEAD
-        return Orders(request, self._do_request, limit=limit)
-=======
-        return Orders(request, self._do_request, limit=limit)
-
-    @staticmethod
-    def _check_state(state):
-        if state not in ORDERS_STATES:
-            raise OrdersClientException(
-                f'Order state (\'{state}\') should be one of: '
-                f'{ORDERS_STATES}')
->>>>>>> a51ed864
+        return Orders(request, self._do_request, limit=limit)