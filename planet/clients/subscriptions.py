--- conflicted
+++ resolved
@@ -26,13 +26,7 @@
     (4xx) or server (5xx) errors. This client's level of abstraction is
     low.
 
-<<<<<<< HEAD
-    High-level asynchronous access to Planet's orders API:
-=======
-
-
-    High-level asynchronous access to Planet's Subscriptions API.
->>>>>>> f1befa7a
+    High-level asynchronous access to Planet's subscriptions API:
 
     Example:
         ```python
