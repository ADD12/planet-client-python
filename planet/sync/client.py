--- conflicted
+++ resolved
@@ -54,21 +54,14 @@
             "User-Agent": f"planet-client-python/{__version__}/sync",
         })
 
-<<<<<<< HEAD
         # Use provided base URL or default
         planet_base = base_url or PLANET_BASE_URL
 
         # Create API instances with service-specific URL paths
         self.data = DataAPI(self._session, f"{planet_base}/data/v1/")
+        self.destinations = DestinationsAPI(self._session, f"{planet_base}/destinations/v1")
         self.orders = OrdersAPI(self._session, f"{planet_base}/compute/ops")
         self.subscriptions = SubscriptionsAPI(
             self._session, f"{planet_base}/subscriptions/v1/")
         self.features = FeaturesAPI(self._session,
-                                    f"{planet_base}/features/v1/ogc/my/")
-=======
-        self.data = DataAPI(self._session)
-        self.destinations = DestinationsAPI(self._session)
-        self.orders = OrdersAPI(self._session)
-        self.subscriptions = SubscriptionsAPI(self._session)
-        self.features = FeaturesAPI(self._session)
->>>>>>> aa17791e
+                                    f"{planet_base}/features/v1/ogc/my/")