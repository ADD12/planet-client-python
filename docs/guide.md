--- conflicted
+++ resolved
@@ -329,11 +329,7 @@
 >>> async def main():
 ...     async with Session() as sess:
 ...         cl = DataClient(sess)
-<<<<<<< HEAD
-...         items = await cl.quick_search(['PSScene'], sfilter)
-=======
-...         items = await cl.search(sfilter)
->>>>>>> 86ea5237
+...         items = await cl.search(['PSScene'], sfilter)
 ...
 >>> asyncio.run(main())
 ```
