--- conflicted
+++ resolved
@@ -144,12 +144,13 @@
         return
     monkeypatch.setattr(planet.scripts.cli.OrdersClient, 'poll', poll)
 
+    # Number of files in all_test_files
+    expected = 'Downloaded 4 files.\n'
+
+    # allow for some progress reporting
     result = runner.invoke(
         cli, ['orders', 'download', oid])
     assert not result.exception
-<<<<<<< HEAD
-    expected = 'Downloaded 1 files.\n'
-    # allow for some progress reporting
     assert expected in result.output
 
     # test quiet option, should be no progress reporting
@@ -157,14 +158,6 @@
         cli, ['orders', 'download', '-q', oid])
     assert not result.exception
     assert expected == result.output
-=======
-
-    # Check the output is as expected (list all files downloaded line-by-line)
-    # Add a new line character (\n) for each test filename
-    all_test_files_newline = '\n'.join(all_test_files) + '\n'
-    # Expect output to look like 'file1\nfile2\n...fileN\n'
-    assert all_test_files_newline == result.output
->>>>>>> 2dd6644f
 
 
 class AsyncMock(Mock):
