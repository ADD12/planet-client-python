--- conflicted
+++ resolved
@@ -34,9 +34,6 @@
 2. Verify the successful run of the Github Action [`Autopublish to TestPyPI`](https://github.com/planetlabs/planet-client-python/actions/workflows/autopublish-testpypi.yml) and validate the test release on [test.pypi.org](https://test.pypi.org/project/planet/)
 3. Run the Github Action [`Publish on PyPI`](https://github.com/planetlabs/planet-client-python/actions/workflows/publish-pypi.yml)
 4. Verify the successful run of the Github Action `Publish on PyPI` and validate the release on [pypi.org](https://pypi.org/project/planet/)
-<<<<<<< HEAD
-5. Verify the successful publishing of documentation to [Read the Docs](https://planet-sdk-for-python-v2.readthedocs.io/en/latest/)
-=======
 5. Verify the successful and correct publishing of documentation to Read the Docs.
    Read the Docs publishing should be triggered automatically by Github
    [project webhooks](https://github.com/planetlabs/planet-client-python/settings/hooks).
@@ -57,8 +54,6 @@
      * _`version`_: [https://planet-sdk-for-python-v2.readthedocs.io/en/X.YY.ZZ/](https://planet-sdk-for-python-v2.readthedocs.io/en/X.YY.ZZ/) - Should point to version `X.YY.ZZ`.
    * Pre-release versions should _not_ impact the default version of the documentation. Pre-release version may be published as the `latest` version.
 
->>>>>>> 2ada91eb
-
 ## Local publishing
 
 Publishing to testpypi and pypi can also be performed locally with:
