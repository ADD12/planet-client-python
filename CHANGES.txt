--- conflicted
+++ resolved
@@ -1,12 +1,10 @@
 2.1.0 (TBD)
 
 Added:
-<<<<<<< HEAD
 - Support for catalog source publishing stages has been added to
-  subscription_request.catalog_source ().
-=======
-- Add the option to get Planetary Variable subscription results as a CSV file ().
->>>>>>> 30cb1c0a
+  subscription_request.catalog_source (#977).
+- Add the option to get Planetary Variable subscription results as a CSV file
+  (#981).
 - A subscription_request.planetary_variable_source function has been added
   (#976).
 - The subscription_request.build_request function has a new option to clip to
